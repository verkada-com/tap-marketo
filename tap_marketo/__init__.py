import pendulum
import singer
from singer import bookmarks

from tap_marketo.client import Client
from tap_marketo.discover import discover
from tap_marketo.sync import sync
from singer.bookmarks import (
    get_bookmark,
    write_bookmark,
    get_currently_syncing,
    set_currently_syncing,
)

REQUIRED_CONFIG_KEYS = [
    "start_date",

    # Log in to Marketo
    # Go to Admin, select Integration->Web Services
<<<<<<< HEAD
    # Endpoint url matches https://123-ABC-456.mktorest.com/rest
    # Domain is the 9 character alpha numeric part of the url
=======
    # Endpoint url matches https://123-ABC-456.mktorest.com/
>>>>>>> 5b384d60
    "endpoint",

    # Log in to Marketo
    # Go to Admin, select Integration->Launch Point
    # Client ID and Secret can be found by clicking "View Details"
    "client_id",
    "client_secret",
]


def validate_state(config, catalog, state):
    for stream in catalog["streams"]:
        if not stream["schema"].get("selected"):
            # If a stream is deselected while it's the current stream, unset the
            # current stream.
            if stream["tap_stream_id"] == get_currently_syncing(state):
                set_currently_syncing(state, None)
            continue

        if not stream.get("replication_key"):
            continue

        # If there's no bookmark for a stream (new integration, newly selected,
        # reset, etc) we need to use the default start date from the config.
        bookmark = get_bookmark(state,
                                stream["tap_stream_id"],
                                stream["replication_key"])
        if bookmark is None:
            state = write_bookmark(state,
                                   stream["tap_stream_id"],
                                   stream["replication_key"],
                                   config["start_date"])

    singer.write_state(state)
    return state

def _main(config, properties, state, discover_mode=False):
    client = Client(**config)
    if discover_mode:
        discover(client)
    elif properties:
        state = validate_state(config, properties, state)
        sync(client, properties, state)
    else:
<<<<<<< HEAD
        singer.log_info("Check mode is a silly thing")
=======
        pass
>>>>>>> 5b384d60


def main():
    args = singer.utils.parse_args(REQUIRED_CONFIG_KEYS)

    try:
        _main(args.config, args.properties or args.catalog, args.state, args.discover)
    except Exception as e:
        singer.log_critical(e)
        raise e


if __name__ == "__main__":
    main()<|MERGE_RESOLUTION|>--- conflicted
+++ resolved
@@ -17,12 +17,7 @@
 
     # Log in to Marketo
     # Go to Admin, select Integration->Web Services
-<<<<<<< HEAD
     # Endpoint url matches https://123-ABC-456.mktorest.com/rest
-    # Domain is the 9 character alpha numeric part of the url
-=======
-    # Endpoint url matches https://123-ABC-456.mktorest.com/
->>>>>>> 5b384d60
     "endpoint",
 
     # Log in to Marketo
@@ -66,12 +61,6 @@
     elif properties:
         state = validate_state(config, properties, state)
         sync(client, properties, state)
-    else:
-<<<<<<< HEAD
-        singer.log_info("Check mode is a silly thing")
-=======
-        pass
->>>>>>> 5b384d60
 
 
 def main():
